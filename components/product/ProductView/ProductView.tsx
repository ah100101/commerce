--- conflicted
+++ resolved
@@ -1,32 +1,18 @@
-<<<<<<< HEAD
-import { FC, useState, useEffect } from 'react'
 import cn from 'classnames'
 import Image from 'next/image'
-import { NextSeo } from 'next-seo'
-import type { ProductNode } from '@lib/bigcommerce/api/operations/get-product'
-import useAddItem from '@lib/bigcommerce/cart/use-add-item'
-import bcImageSrc from '@lib/bc-image-src'
-import getPathname from '@lib/get-pathname'
-import { useUI } from '@components/ui/context'
-import { Button, Container } from '@components/ui'
-import { Swatch, ProductSlider } from '@components/product'
-import { getProductOptions } from '../helpers'
-import s from './ProductView.module.css'
-import { isDesktop } from '@lib/browser'
-
-=======
-import cn from 'classnames'
 import { NextSeo } from 'next-seo'
 import s from './ProductView.module.css'
 import { FC, useState, useEffect } from 'react'
 import { useUI } from '@components/ui/context'
 import { Button, Container } from '@components/ui'
 import { Swatch, ProductSlider } from '@components/product'
+import getPathname from '@lib/get-pathname'
 import useAddItem from '@lib/bigcommerce/cart/use-add-item'
 import { isDesktop } from '@lib/browser'
 import type { ProductNode } from '@lib/bigcommerce/api/operations/get-product'
 import { getProductOptions } from '../helpers'
->>>>>>> de80a9ed
+import bcImageSrc from '@lib/bc-image-src'
+
 interface Props {
   className?: string
   children?: any
