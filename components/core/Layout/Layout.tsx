--- conflicted
+++ resolved
@@ -1,10 +1,6 @@
 import { FC } from 'react'
-<<<<<<< HEAD
+import cn from 'classnames'
 import type { Page } from '@lib/bigcommerce/api/operations/get-all-pages'
-import { CommerceProvider } from '@lib/bigcommerce'
-=======
-
->>>>>>> e8811219
 import { Navbar, Featurebar, Footer } from '@components/core'
 import { Container, Sidebar } from '@components/ui'
 import { CartSidebarView } from '@components/cart'
@@ -20,20 +16,14 @@
 }
 
 interface Props {
-  children?: any
   pages?: Page[]
 }
 
-<<<<<<< HEAD
 const CoreLayout: FC<Props> = ({ children, pages }) => {
-=======
-const CoreLayout: FC<Props> = ({ className, children }) => {
-  const rootClassName = cn(s.root, className)
->>>>>>> e8811219
   const { displaySidebar, closeSidebar } = useUI()
 
   return (
-    <div className="h-full bg-primary">
+    <div className={cn(s.root)}>
       <Featurebar
         title="Free Standard Shipping on orders over $99.99"
         description="Due to COVID-19, some orders may experience processing and delivery delays."
@@ -50,25 +40,16 @@
   )
 }
 
-<<<<<<< HEAD
 const Layout: FC<LayoutProps> = ({ children, pageProps }) => (
-  <CommerceProvider locale="en-us">
-    <UIProvider>
-      <CoreLayout pages={pageProps.pages}>{children}</CoreLayout>
-    </UIProvider>
-  </CommerceProvider>
-=======
-const Layout: FC<Props> = (props) => (
   <UIProvider>
     <ThemeProvider>
       <SSRProvider>
         <OverlayProvider>
-          <CoreLayout {...props} />
+          <CoreLayout pages={pageProps.pages}>{children}</CoreLayout>
         </OverlayProvider>
       </SSRProvider>
     </ThemeProvider>
   </UIProvider>
->>>>>>> e8811219
 )
 
 export default Layout