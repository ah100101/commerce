import { FC, useEffect, useState, useCallback } from 'react'
import { Logo, Modal, Button, Input } from '@components/ui'
import useLogin from '@lib/bigcommerce/use-login'
import { useUI } from '@components/ui/context'
import { validate } from 'email-validator'

interface Props {}

const LoginView: FC<Props> = () => {
  // Form State
  const [email, setEmail] = useState('')
  const [password, setPassword] = useState('')
  const [loading, setLoading] = useState(false)
  const [message, setMessage] = useState('')
  const [dirty, setDirty] = useState(false)
  const [disabled, setDisabled] = useState(false)
  const { setModalView, closeModal } = useUI()

  const login = useLogin()

  const handleLogin = async () => {
    if (!dirty && !disabled) {
      setDirty(true)
      handleValidation()
    }

    try {
      setLoading(true)
      setMessage('')
      await login({
        email,
        password,
      })
      setLoading(false)
      closeModal()
    } catch ({ errors }) {
      setMessage(errors[0].message)
      setLoading(false)
    }
  }

  const handleValidation = useCallback(() => {
    // Test for Alphanumeric password
    const validPassword = /^(?=.*[a-zA-Z])(?=.*[0-9])/.test(password)

    // Unable to send form unless fields are valid.
    if (dirty) {
      setDisabled(!validate(email) || password.length < 7 || !validPassword)
    }
  }, [email, password, dirty])

  useEffect(() => {
    handleValidation()
  }, [handleValidation])

  return (
    <div className="w-80 flex flex-col justify-between p-3">
      <div className="flex justify-center pb-12 ">
        <Logo width="64px" height="64px" />
      </div>
      <div className="flex flex-col space-y-3">
        {message && (
          <div className="text-red border border-red p-3">
            {message}. Did you {` `}
            <a
              className="text-accent-9 inline font-bold hover:underline cursor-pointer"
              onClick={() => setModalView('FORGOT_VIEW')}
            >
              forgot your password?
            </a>
          </div>
        )}
<<<<<<< HEAD
        <Input placeholder="Email" onChange={setEmail} type="email" />
        <Input placeholder="Password" onChange={setPassword} type="password" />
=======
        <Input type="email" placeholder="Email" onChange={setEmail} />
        <Input type="password" placeholder="Password" onChange={setPassword} />
>>>>>>> 200f1484

        <Button
          variant="slim"
          onClick={() => handleLogin()}
          loading={loading}
          disabled={disabled}
        >
          Log In
        </Button>
        <div className="pt-1 text-center text-sm">
          <span className="text-accents-7">Don't have an account?</span>
          {` `}
          <a
            className="text-accent-9 font-bold hover:underline cursor-pointer"
            onClick={() => setModalView('SIGNUP_VIEW')}
          >
            Sign Up
          </a>
        </div>
      </div>
    </div>
  )
}

export default LoginView<|MERGE_RESOLUTION|>--- conflicted
+++ resolved
@@ -70,13 +70,8 @@
             </a>
           </div>
         )}
-<<<<<<< HEAD
-        <Input placeholder="Email" onChange={setEmail} type="email" />
-        <Input placeholder="Password" onChange={setPassword} type="password" />
-=======
         <Input type="email" placeholder="Email" onChange={setEmail} />
         <Input type="password" placeholder="Password" onChange={setPassword} />
->>>>>>> 200f1484
 
         <Button
           variant="slim"
