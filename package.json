--- conflicted
+++ resolved
@@ -56,11 +56,7 @@
     "keen-slider": "^5.2.4",
     "lodash.random": "^3.2.0",
     "lodash.throttle": "^4.1.1",
-<<<<<<< HEAD
-    "next": "^10.0.2-canary.18",
-=======
     "next": "^10.0.3",
->>>>>>> fcc3818e
     "next-seo": "^4.11.0",
     "next-themes": "^0.0.4",
     "postcss-nesting": "^7.0.1",
