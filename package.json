{
  "name": "nextjs-commerce",
  "version": "1.0.0",
  "scripts": {
    "dev": "next dev",
    "build": "next build",
    "start": "next start",
    "analyze": "BUNDLE_ANALYZE=both yarn build",
    "prettier-fix": "prettier --write .",
    "find:unused": "next-unused",
    "generate": "graphql-codegen",
    "generate:definitions": "node framework/bigcommerce/scripts/generate-definitions.js"
  },
  "license": "MIT",
  "engines": {
    "node": "12.x"
  },
  "prettier": {
    "semi": false,
    "singleQuote": true
  },
  "dependencies": {
    "@reach/portal": "^0.11.2",
    "@vercel/fetch": "^6.1.0",
    "body-scroll-lock": "^3.1.5",
    "bowser": "^2.11.0",
    "classnames": "^2.2.6",
    "cookie": "^0.4.1",
    "dot-object": "^2.1.4",
    "email-validator": "^2.0.4",
    "immutability-helper": "^3.1.1",
    "js-cookie": "^2.2.1",
    "keen-slider": "^5.2.4",
    "lodash.debounce": "^4.0.8",
    "lodash.random": "^3.2.0",
    "lodash.throttle": "^4.1.1",
<<<<<<< HEAD
    "next": "^10.0.5",
=======
    "next": "^10.0.7-canary.3",
>>>>>>> b1210781
    "next-seo": "^4.11.0",
    "next-themes": "^0.0.4",
    "postcss": "^8.2.4",
    "postcss-nesting": "^7.0.1",
    "react": "^17.0.1",
    "react-dom": "^17.0.1",
    "react-merge-refs": "^1.1.0",
    "react-ticker": "^1.2.2",
    "swr": "^0.4.0",
    "tabbable": "^5.1.5",
    "tailwindcss": "^2.0.2"
  },
  "devDependencies": {
    "@graphql-codegen/cli": "^1.20.0",
    "@graphql-codegen/schema-ast": "^1.18.1",
    "@graphql-codegen/typescript": "^1.19.0",
    "@graphql-codegen/typescript-operations": "^1.17.13",
    "@manifoldco/swagger-to-ts": "^2.1.0",
    "@next/bundle-analyzer": "^10.0.1",
    "@types/body-scroll-lock": "^2.6.1",
    "@types/classnames": "^2.2.10",
    "@types/cookie": "^0.4.0",
    "@types/js-cookie": "^2.2.6",
    "@types/lodash.debounce": "^4.0.6",
    "@types/lodash.random": "^3.2.6",
    "@types/lodash.throttle": "^4.1.6",
    "@types/node": "^14.14.16",
    "@types/react": "^17.0.0",
    "graphql": "^15.4.0",
    "husky": "^4.3.8",
    "lint-staged": "^10.5.3",
    "next-unused": "^0.0.3",
    "postcss-flexbugs-fixes": "^4.2.1",
    "postcss-preset-env": "^6.7.0",
    "prettier": "^2.1.2",
    "typescript": "^4.0.3"
  },
  "resolutions": {
    "webpack": "5.11.1"
  },
  "husky": {
    "hooks": {
      "pre-commit": "lint-staged"
    }
  },
  "lint-staged": {
    "**/*.{js,jsx,ts,tsx}": [
      "prettier --write",
      "git add"
    ],
    "**/*.{md,mdx,json}": [
      "prettier --write",
      "git add"
    ]
  },
  "next-unused": {
    "alias": {
      "@lib/*": [
        "lib/*"
      ],
      "@assets/*": [
        "assets/*"
      ],
      "@config/*": [
        "config/*"
      ],
      "@components/*": [
        "components/*"
      ],
      "@utils/*": [
        "utils/*"
      ]
    },
    "debug": true,
    "include": [
      "components",
      "lib",
      "pages"
    ],
    "exclude": [],
    "entrypoints": [
      "pages"
    ]
  }
}<|MERGE_RESOLUTION|>--- conflicted
+++ resolved
@@ -34,11 +34,7 @@
     "lodash.debounce": "^4.0.8",
     "lodash.random": "^3.2.0",
     "lodash.throttle": "^4.1.1",
-<<<<<<< HEAD
-    "next": "^10.0.5",
-=======
     "next": "^10.0.7-canary.3",
->>>>>>> b1210781
     "next-seo": "^4.11.0",
     "next-themes": "^0.0.4",
     "postcss": "^8.2.4",
